"""
.. module:: listener 
:platform: Unix
:synopsis: This module provides an eventsource client based on tornado

.. moduleauthor:: Bernard Pratz <guyzmo@hackable-devices.org>

"""
import sys
import time
import argparse
import logging
log = logging.getLogger('eventsource.client')

from tornado.ioloop import IOLoop
from tornado.httpclient import AsyncHTTPClient, HTTPRequest

class Event(object):
    """
    Contains a received event to be processed
    """
    def __init__(self):
        self.name = None
        self.data = None
        self.id = None

    def __repr__(self):
        return "Event<%s,%s,%s>" % (str(self.id), str(self.name), str(self.data.replace('\n','\\n')))

class EventSourceClient(object):
    """
    This module opens a new connection to an eventsource server, and wait for events.
    """
    def __init__(self,url,action,target,callback=None,retry=0,ssl=False,validate_cert=False,user=None,password=None):
        """
        Build the event source client
        :param url: string, the url to connect to
        :param action: string of the listening action to connect to
        :param target: string with the listening token
        :param callback: function with one parameter (Event) that gets called for each received event
        :param retry: timeout between two reconnections (0 means no reconnection)
        """
        log.debug("EventSourceClient(%s,%s,%s,%s,%s)" % (url,action,target,callback,retry))
        
        if ssl:
            self._url = "https://%s/%s/%s" % (url,action,target)
        else:
            self._url = "http://%s/%s/%s" % (url,action,target)
        AsyncHTTPClient.configure("tornado.curl_httpclient.CurlAsyncHTTPClient")
        self.http_client = AsyncHTTPClient()
        self.http_request = HTTPRequest(url=self._url,
                                        method='GET',
                                        headers={"content-type":"text/event-stream"},
                                        request_timeout=0,
                                        validate_cert=validate_cert,
                                        streaming_callback=self.handle_stream,
                                        auth_username=user,
                                        auth_password=password)
        if callback is None:
            self.cb = lambda e: log.info( "received %s" % (e,) )
        else:
            self.cb = callback
        self.retry_timeout = int(retry)

    def poll(self):
        """
        Function to call to start listening
        """
        log.debug("poll()")
        
        if self.retry_timeout == 0:
            self.http_client.fetch(self.http_request, self.handle_request)
            IOLoop.instance().start()
        while self.retry_timeout!=0:
            self.http_client.fetch(self.http_request, self.handle_request)
            IOLoop.instance().start()
            time.sleep(self.retry_timeout/1000)

    def end(self):
        """
        Function to call to end listening
        """
        log.debug("end()")
        
        self.retry_timeout=0
        IOLoop.instance().stop()
    
    def handle_stream(self,message):
        """
        Acts on message reception
        :param message: string of an incoming message

        parse all the fields and builds an Event object that is passed to the callback function
        """
        log.debug("handle_stream(...)")

        event = Event()
        for line in message.strip().splitlines():
            (field, value) = line.split(":",1)
            field = field.strip()
            if field == 'event':
                event.name = value.lstrip()
            elif field == 'data':
                value = value.lstrip()
                if event.data is None:
                    event.data = value
                else:
                    event.data = "%s\n%s" % (event.data, value)
            elif field == 'id':
                event.id = value.lstrip()
            elif field == 'retry':
                try:
                    self.retry_timeout = int(value)
                    log.info( "timeout reset: %s" % (value,) )
                except ValueError:
                    pass
            elif field == '':
                log.debug( "received comment: %s" % (value,) )
            else:
                raise Exception("Unknown field !")
        if event.name is not None:
            self.cb(event)
                

    def handle_request(self,response):
        """
        Function that gets called on non long-polling actions, 
        on error or on end of polling.

        :param response: tornado's response object that handles connection response data
        """
        log.debug("handle_request(response=%s)" % (response,))
        
        if response.error:
            log.error(response.error)
        else:
            log.info("disconnection requested")
            self.retry_timeout=0
        IOLoop.instance().stop()

def start():
    """helper method to create a commandline utility"""
    parser = argparse.ArgumentParser(prog=sys.argv[0],
                            description="Event Source Client")
    parser.add_argument("-H",
                        "--host",
                        dest="host",
                        default='127.0.0.1',
                        help='Host to connect to')
    # PORT ARGUMENT
    parser.add_argument("-P",
                        "--port",
                        dest="port",
                        help='Port to be used connection')

    parser.add_argument("-S",
                        "--ssl",
                        dest="ssl",
                        action="store_true",
                        help='enables HTTPS scheme support')

    parser.add_argument("-V",
                        "--validate-cert",
                        dest="validate_cert",
                        action="store_true",
                        help='Forces HTTPS certificate validation')

    parser.add_argument("-d",
                        "--debug",
                        dest="debug",
                        action="store_true",
                        help='enables debug output')

    parser.add_argument("-r",
                        "--retry",
                        dest="retry",
                        default='-1',
                        help='Reconnection timeout')

    parser.add_argument("-a",
                        "--action",
                        dest="action",
                        default='poll',
                        help='The listening action to connect to')


    parser.add_argument("-u",
                        "--user",
                        dest="user",
                        help='Username for basic authentication')

    parser.add_argument("-p",
                        "--password",
                        dest="password",
                        help='Password for basic authentication')

    parser.add_argument(dest="token",
                        help='Token to be used for connection')

    args = parser.parse_args()

    if args.debug:
        logging.basicConfig(level=logging.DEBUG)
    else:
        logging.basicConfig(level=logging.INFO)

    ###

<<<<<<< HEAD
    def log_events(event):
        log.info( "received %s" % (event,) )

    if not args.port:
        if args.ssl:
            port = '443'
        else:
            port = '80'
    else:
		port = args.port

    EventSourceClient(url="%s:%s" % (args.host, port),
                      action=args.action,
=======
    EventSourceClient(url="%(host)s:%(port)s" % args.__dict__,
                      action="poll",
>>>>>>> 9c119268
                      target=args.token,
                      retry=args.retry,
                      ssl=args.ssl,
                      validate_cert=args.validate_cert,
                      user=args.user,
                      password=args.password).poll()

    ###

if __name__ == "__main__":
    start()
<|MERGE_RESOLUTION|>--- conflicted
+++ resolved
@@ -206,10 +206,6 @@
 
     ###
 
-<<<<<<< HEAD
-    def log_events(event):
-        log.info( "received %s" % (event,) )
-
     if not args.port:
         if args.ssl:
             port = '443'
@@ -220,10 +216,6 @@
 
     EventSourceClient(url="%s:%s" % (args.host, port),
                       action=args.action,
-=======
-    EventSourceClient(url="%(host)s:%(port)s" % args.__dict__,
-                      action="poll",
->>>>>>> 9c119268
                       target=args.token,
                       retry=args.retry,
                       ssl=args.ssl,
