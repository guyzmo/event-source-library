# setuptools import
from setuptools import setup, find_packages

import os, sys

def read(*names):
    values = dict()
    for name in names:
        for ext in ['.txt','.md','.rst','']:
            filename = name+ext
            if os.path.isfile(filename):
                value = open(filename).read()
                break
        else:
            value = ''
        values[name] = value
    return values

long_description="""
%(README)s

See http://packages.python.org/eventsource/ for the full documentation
See https://github.com/guyzmo/event-source-library for latest sources and for patches

News
====

%(CHANGES)s

""" % read('README', 'CHANGES')

setup(name="eventsource",
      version="1.2",
      description="Event Source Library",
      long_description=long_description,
      author="Bernard Pratz",
      author_email="guyzmo+github@m0g.net",
      install_requires = [
<<<<<<< HEAD
          'tornado>=3.0',
          'pycurl',
      ] + (['future'] if sys.version_info.major == 2 else []),
=======
          'toro==0.4',
          'tornado>=4.4',
          'pycurl'
      ],
>>>>>>> f9bbcdb8
      packages = find_packages(exclude=['examples', 'tests']),
      url='http://packages.python.org/eventsource/',
      include_package_data=True,
      zip_safe=False,
      license="GPLv3",
      classifiers = ["Topic :: Internet :: WWW/HTTP :: Dynamic Content",
                     "Intended Audience :: Developers",
                     "License :: OSI Approved :: GNU General Public License v3 (GPLv3)",
                     "Operating System :: OS Independent",
                     "Programming Language :: Python",
                     "Topic :: Utilities"],
      entry_points="""
      # -*- Entry points: -*-
      [console_scripts]
      eventsource-server = eventsource.listener:start
      eventsource-client = eventsource.client:start
      eventsource-request = eventsource.request:start
      """,
      )<|MERGE_RESOLUTION|>--- conflicted
+++ resolved
@@ -36,16 +36,9 @@
       author="Bernard Pratz",
       author_email="guyzmo+github@m0g.net",
       install_requires = [
-<<<<<<< HEAD
-          'tornado>=3.0',
+          'tornado>=4.4',
           'pycurl',
       ] + (['future'] if sys.version_info.major == 2 else []),
-=======
-          'toro==0.4',
-          'tornado>=4.4',
-          'pycurl'
-      ],
->>>>>>> f9bbcdb8
       packages = find_packages(exclude=['examples', 'tests']),
       url='http://packages.python.org/eventsource/',
       include_package_data=True,
